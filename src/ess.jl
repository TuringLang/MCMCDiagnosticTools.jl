# methods
abstract type AbstractESSMethod end

"""
    ESSMethod <: AbstractESSMethod

The `ESSMethod` uses a standard algorithm for estimating the
effective sample size of MCMC chains.

It is is based on the discussion by [^VehtariGelman2021] and uses the
biased estimator of the autocovariance, as discussed by [^Geyer1992].

[^VehtariGelman2021]: Vehtari, A., Gelman, A., Simpson, D., Carpenter, B., & Bürkner, P. C. (2021).
    Rank-normalization, folding, and localization: An improved ``\\widehat {R}`` for
    assessing convergence of MCMC. Bayesian Analysis.
    doi: [10.1214/20-BA1221](https://doi.org/10.1214/20-BA1221)
    arXiv: [1903.08008](https://arxiv.org/abs/1903.08008)
[^Geyer1992]: Geyer, C. J. (1992). Practical Markov Chain Monte Carlo. Statistical Science, 473-483.
"""
struct ESSMethod <: AbstractESSMethod end

"""
    FFTESSMethod <: AbstractESSMethod

The `FFTESSMethod` uses a standard algorithm for estimating
the effective sample size of MCMC chains.

The algorithm is the same as the one of [`ESSMethod`](@ref) but this method uses fast
Fourier transforms (FFTs) for estimating the autocorrelation.

!!! info
    To be able to use this method, you have to load a package that implements the
    [AbstractFFTs.jl](https://github.com/JuliaMath/AbstractFFTs.jl) interface such
    as [FFTW.jl](https://github.com/JuliaMath/FFTW.jl) or
    [FastTransforms.jl](https://github.com/JuliaApproximation/FastTransforms.jl).
"""
struct FFTESSMethod <: AbstractESSMethod end

"""
    BDAESSMethod <: AbstractESSMethod

The `BDAESSMethod` uses a standard algorithm for estimating the effective sample size of
MCMC chains.

It is is based on the discussion by [^VehtariGelman2021]. and uses the
variogram estimator of the autocorrelation function discussed by [^BDA3].

[^VehtariGelman2021]: Vehtari, A., Gelman, A., Simpson, D., Carpenter, B., & Bürkner, P. C. (2021).
    Rank-normalization, folding, and localization: An improved ``\\widehat {R}`` for
    assessing convergence of MCMC. Bayesian Analysis.
    doi: [10.1214/20-BA1221](https://doi.org/10.1214/20-BA1221)
    arXiv: [1903.08008](https://arxiv.org/abs/1903.08008)
[^BDA3]: Gelman, A., Carlin, J. B., Stern, H. S., Dunson, D. B., Vehtari, A., & Rubin, D. B. (2013). Bayesian data analysis. CRC press.
"""
struct BDAESSMethod <: AbstractESSMethod end

# caches
struct ESSCache{T,S}
    samples::Matrix{T}
    chain_var::Vector{S}
end

struct FFTESSCache{T,S,C,P,I}
    samples::Matrix{T}
    chain_var::Vector{S}
    samples_cache::C
    plan::P
    invplan::I
end

mutable struct BDAESSCache{T,S,M}
    samples::Matrix{T}
    chain_var::Vector{S}
    mean_chain_var::M
end

function build_cache(::ESSMethod, samples::Matrix, var::Vector)
    # check arguments
    niter, nchains = size(samples)
    length(var) == nchains || throw(DimensionMismatch())

    return ESSCache(samples, var)
end

function build_cache(::FFTESSMethod, samples::Matrix, var::Vector)
    # check arguments
    niter, nchains = size(samples)
    length(var) == nchains || throw(DimensionMismatch())

    # create cache for FFT
    T = complex(eltype(samples))
    n = nextprod([2, 3], 2 * niter - 1)
    samples_cache = Matrix{T}(undef, n, nchains)

    # create plans of FFTs
    fft_plan = AbstractFFTs.plan_fft!(samples_cache, 1)
    ifft_plan = AbstractFFTs.plan_ifft!(samples_cache, 1)

    return FFTESSCache(samples, var, samples_cache, fft_plan, ifft_plan)
end

function build_cache(::BDAESSMethod, samples::Matrix, var::Vector)
    # check arguments
    nchains = size(samples, 2)
    length(var) == nchains || throw(DimensionMismatch())

    return BDAESSCache(samples, var, Statistics.mean(var))
end

update!(cache::ESSCache) = nothing

function update!(cache::FFTESSCache)
    # copy samples and add zero padding
    samples = cache.samples
    samples_cache = cache.samples_cache
    niter, nchains = size(samples)
    n = size(samples_cache, 1)
    T = eltype(samples_cache)
    @inbounds for j in 1:nchains
        for i in 1:niter
            samples_cache[i, j] = samples[i, j]
        end
        for i in (niter + 1):n
            samples_cache[i, j] = zero(T)
        end
    end

    # compute unnormalized autocovariance
    cache.plan * samples_cache
    @. samples_cache = abs2(samples_cache)
    cache.invplan * samples_cache

    return nothing
end

function update!(cache::BDAESSCache)
    # recompute mean of within-chain variances
    cache.mean_chain_var = Statistics.mean(cache.chain_var)

    return nothing
end

function mean_autocov(k::Int, cache::ESSCache)
    # check arguments
    samples = cache.samples
    niter, nchains = size(samples)
    0 ≤ k < niter || throw(ArgumentError("only lags ≥ 0 and < $niter are supported"))

    # compute mean of unnormalized autocovariance estimates
    firstrange = 1:(niter - k)
    lastrange = (k + 1):niter
    s = Statistics.mean(1:nchains) do i
        return @inbounds LinearAlgebra.dot(
            view(samples, firstrange, i), view(samples, lastrange, i)
        )
    end

    # normalize autocovariance estimators by `niter` instead of `niter - k` to obtain biased
    # but more stable estimators for all lags as discussed by Geyer (1992)
    return s / niter
end

function mean_autocov(k::Int, cache::FFTESSCache)
    # check arguments
    niter, nchains = size(cache.samples)
    0 ≤ k < niter || throw(ArgumentError("only lags ≥ 0 and < $niter are supported"))

    # compute mean autocovariance
    # we use biased but more stable estimators as discussed by Geyer (1992)
    samples_cache = cache.samples_cache
    chain_var = cache.chain_var
    uncorrection_factor = (niter - 1)//niter  # undo corrected=true for chain_var
    result = Statistics.mean(1:nchains) do i
        @inbounds(real(samples_cache[k + 1, i]) / real(samples_cache[1, i])) * chain_var[i]
    end
    return result * uncorrection_factor
end

function mean_autocov(k::Int, cache::BDAESSCache)
    # check arguments
    samples = cache.samples
    niter, nchains = size(samples)
    0 ≤ k < niter || throw(ArgumentError("only lags ≥ 0 and < $niter are supported"))

    # compute mean autocovariance
    n = niter - k
    idxs = 1:n
    s = Statistics.mean(1:nchains) do j
        return sum(idxs) do i
            @inbounds abs2(samples[i, j] - samples[k + i, j])
        end
    end

    return cache.mean_chain_var - s / (2 * n)
end

"""
    ess_rhat(
        [estimator,]
        samples::AbstractArray{<:Union{Missing,Real},3};
        method=ESSMethod(),
        split_chains::Int=2,
        maxlag::Int=250,
    )

Estimate the effective sample size and ``\\widehat{R}`` of the `samples` of shape
`(draws, chains, parameters)` with the `method`.

`maxlag` indicates the maximum lag for which autocovariance is computed.

By default, the computed ESS and ``\\widehat{R}`` values correspond to the estimator `mean`.
Other estimators can be specified by passing a function `estimator` (see below).

`split_chains` indicates the number of chains each chain is split into.
When `split_chains > 1`, then the diagnostics check for within-chain convergence. When
`d = mod(draws, split_chains) > 0`, i.e. the chains cannot be evenly split, then 1 draw
is discarded after each of the first `d` splits within each chain.

For a given estimand, it is recommended that the ESS is at least `100 * chains` and that
``\\widehat{R} < 1.01``.[^VehtariGelman2021]

See also: [`ESSMethod`](@ref), [`FFTESSMethod`](@ref), [`BDAESSMethod`](@ref),
[`ess_rhat_bulk`](@ref), [`ess_tail`](@ref), [`rhat_tail`](@ref)

## Estimators

The ESS and ``\\widehat{R}`` values can be computed for the following estimators:
- `Statistics.mean`
- `Statistics.median`
- `Statistics.std`
- `StatsBase.mad`
- `Base.Fix2(Statistics.quantile, p::Real)`

[^VehtariGelman2021]: Vehtari, A., Gelman, A., Simpson, D., Carpenter, B., & Bürkner, P. C. (2021).
    Rank-normalization, folding, and localization: An improved ``\\widehat {R}`` for
    assessing convergence of MCMC. Bayesian Analysis.
    doi: [10.1214/20-BA1221](https://doi.org/10.1214/20-BA1221)
    arXiv: [1903.08008](https://arxiv.org/abs/1903.08008)
"""
function ess_rhat(samples::AbstractArray{<:Union{Missing,Real},3}; kwargs...)
    return ess_rhat(Statistics.mean, samples; kwargs...)
end
function ess_rhat(f, samples::AbstractArray{<:Union{Missing,Real},3}; kwargs...)
    x = _expectand_proxy(f, samples)
    if x === nothing
        throw(ArgumentError("the estimator $f is not yet supported by `ess_rhat`"))
    end
    values = ess_rhat(Statistics.mean, x; kwargs...)
    return values
end
function ess_rhat(
    ::typeof(Statistics.mean),
    chains::AbstractArray{<:Union{Missing,Real},3};
    method::AbstractESSMethod=ESSMethod(),
    split_chains::Int=2,
    maxlag::Int=250,
)
    # compute size of matrices (each chain may be split!)
    niter = size(chains, 1) ÷ split_chains
    nchains = split_chains * size(chains, 2)
    ntotal = niter * nchains
    axes_out = (axes(chains, 3),)

<<<<<<< HEAD
    # discard the last pair of autocorrelations, which are poorly estimated and only matter
    # when chains have mixed poorly anyways.
    # leave the last even autocorrelation as a bias term that reduces variance for
    # case of antithetical chains, see below
    maxlag = min(maxlag, niter - 4)
    maxlag > 0 || return fill(missing, nparams), fill(missing, nparams)
=======
    # do not compute estimates if there is only one sample or lag
    maxlag = min(maxlag, niter - 1)
    if !(maxlag > 0)
        return similar(chains, Missing, axes_out), similar(chains, Missing, axes_out)
    end
>>>>>>> 08f359c4

    # define caches for mean and variance
    T = promote_type(eltype(chains), typeof(zero(eltype(chains)) / 1))
    chain_mean = Array{T}(undef, 1, nchains)
    chain_var = Array{T}(undef, nchains)
    samples = Array{T}(undef, niter, nchains)

    # compute correction factor
    correctionfactor = (niter - 1)//niter

    # define cache for the computation of the autocorrelation
    esscache = build_cache(method, samples, chain_var)

    # define output arrays
    ess = similar(chains, T, axes_out)
    rhat = similar(chains, T, axes_out)

    # set maximum ess for antithetic chains, see below
    ess_max = ntotal * log10(oftype(one(T), ntotal))

    # for each parameter
    for (i, chains_slice) in zip(eachindex(ess), eachslice(chains; dims=3))
        # check that no values are missing
        if any(x -> x === missing, chains_slice)
            rhat[i] = missing
            ess[i] = missing
            continue
        end

        # split chains
        copyto_split!(samples, chains_slice)

        # calculate mean of chains
        Statistics.mean!(chain_mean, samples)

        # calculate within-chain variance
        @inbounds for j in 1:nchains
            chain_var[j] = Statistics.var(
                view(samples, :, j); mean=chain_mean[j], corrected=true
            )
        end
        W = Statistics.mean(chain_var)

        # compute variance estimator var₊, which accounts for between-chain variance as well
        # avoid NaN when nchains=1 and set the variance estimator var₊ to the the within-chain variance in that case
        var₊ = correctionfactor * W + Statistics.var(chain_mean; corrected=(nchains > 1))
        inv_var₊ = inv(var₊)

        # estimate rhat
        rhat[i] = sqrt(var₊ / W)

        # center the data around 0
        samples .-= chain_mean

        # update cache
        update!(esscache)

        # compute the first two autocorrelation estimates
        # by combining autocorrelation (or rather autocovariance) estimates of each chain
        ρ_odd = 1 - inv_var₊ * (W - mean_autocov(1, esscache))
        ρ_even = one(ρ_odd) # estimate at lag 0 is known

        # sum correlation estimates
        pₜ = ρ_even + ρ_odd
        sum_pₜ = pₜ

        k = 2
        while true
            # compute subsequent autocorrelation of all chains
            # by combining estimates of each chain
            ρ_even = 1 - inv_var₊ * (W - mean_autocov(k, esscache))
            # stop summation if the next even lag would exceed maxlag. this ρ_odd is unused.
            k < maxlag - 1 || break
            ρ_odd = 1 - inv_var₊ * (W - mean_autocov(k + 1, esscache))

            # stop summation if p becomes non-positive
            Δ = ρ_even + ρ_odd
            Δ > zero(Δ) || break

            # generate a monotone sequence
            pₜ = min(Δ, pₜ)

            # update sum
            sum_pₜ += pₜ

            # update indices
            k += 2
        end

        # for antithetic chains
        # - reduce variance by averaging truncation to odd lag and truncation to next even lag
        # - prevent negative ESS for short chains by ensuring τ is nonnegative
        # See discussions in:
        # - § 3.2 of Vehtari et al. https://arxiv.org/pdf/1903.08008v5.pdf
        # - https://github.com/TuringLang/MCMCDiagnosticTools.jl/issues/40
        # - https://github.com/stan-dev/rstan/pull/618
        # - https://github.com/stan-dev/stan/pull/2774
        τ = max(0, 2 * sum_pₜ + max(0, ρ_even) - 1)

        # estimate the effective sample size
        ess[i] = min(ntotal / τ, ess_max)
    end

    return ess, rhat
end

"""
    ess_rhat_bulk(samples::AbstractArray{<:Union{Missing,Real},3}; kwargs...)

Estimate the bulk-effective sample size and bulk-``\\widehat{R}`` values for the `samples` of
shape `(draws, chains, parameters)`.

For a description of `kwargs`, see [`ess_rhat`](@ref).

The bulk-ESS and bulk-``\\widehat{R}`` are variants of ESS and ``\\widehat{R}`` that
diagnose poor convergence in the bulk of the distribution due to trends or different
locations of the chains. While it is conceptually related to [`ess_rhat`](@ref) for
`Statistics.mean`, it is well-defined even if the chains do not have finite variance.[^VehtariGelman2021]

Bulk-ESS and bulk-``\\widehat{R}`` are computed by rank-normalizing the samples and then
computing `ess_rhat`. For each parameter, rank-normalization proceeds by first ranking the
inputs using "tied ranking" and then transforming the ranks to normal quantiles so that the
result is standard normally distributed. The transform is monotonic.

See also: [`ess_tail`](@ref), [`rhat_tail`](@ref)

[^VehtariGelman2021]: Vehtari, A., Gelman, A., Simpson, D., Carpenter, B., & Bürkner, P. C. (2021).
    Rank-normalization, folding, and localization: An improved ``\\widehat {R}`` for
    assessing convergence of MCMC. Bayesian Analysis.
    doi: [10.1214/20-BA1221](https://doi.org/10.1214/20-BA1221)
    arXiv: [1903.08008](https://arxiv.org/abs/1903.08008)
"""
function ess_rhat_bulk(x::AbstractArray{<:Union{Missing,Real},3}; kwargs...)
    return ess_rhat(Statistics.mean, _rank_normalize(x); kwargs...)
end

"""
    ess_tail(samples::AbstractArray{<:Union{Missing,Real},3}; tail_prob=1//10, kwargs...)

Estimate the tail-effective sample size and for the `samples` of shape
`(draws, chains, parameters)`.

For a description of `kwargs`, see [`ess_rhat`](@ref).

The tail-ESS diagnoses poor convergence in the tails of the distribution. Specifically, it
is the minimum of the ESS of the estimate of the symmetric quantiles where `tail_prob` is
the probability in the tails. For example, with the default `tail_prob=1//10`, the tail-ESS
is the minimum of the ESS of the 0.5 and 0.95 sample quantiles.[^VehtariGelman2021]

See also: [`ess_rhat_bulk`](@ref), [`rhat_tail`](@ref)

[^VehtariGelman2021]: Vehtari, A., Gelman, A., Simpson, D., Carpenter, B., & Bürkner, P. C. (2021).
    Rank-normalization, folding, and localization: An improved ``\\widehat {R}`` for
    assessing convergence of MCMC. Bayesian Analysis.
    doi: [10.1214/20-BA1221](https://doi.org/10.1214/20-BA1221)
    arXiv: [1903.08008](https://arxiv.org/abs/1903.08008)
"""
function ess_tail(
    x::AbstractArray{<:Union{Missing,Real},3}; tail_prob::Real=1//10, kwargs...
)
    # workaround for https://github.com/JuliaStats/Statistics.jl/issues/136
    T = Base.promote_eltype(x, tail_prob)
    return min.(
        ess_rhat(Base.Fix2(Statistics.quantile, T(tail_prob / 2)), x; kwargs...)[1],
        ess_rhat(Base.Fix2(Statistics.quantile, T(1 - tail_prob / 2)), x; kwargs...)[1],
    )
end

"""
    rhat_tail(samples::AbstractArray{Union{Real,Missing},3}; kwargs...)

Estimate the tail-``\\widehat{R}`` diagnostic for the `samples` of shape
`(draws, chains, parameters)`.

For a description of `kwargs`, see [`ess_rhat`](@ref).

The tail-``\\widehat{R}`` diagnostic is a variant of ``\\widehat{R}`` that diagnoses poor
convergence in the tails of the distribution. In particular, it can detect chains that have
similar locations but different scales.[^VehtariGelman2021]

For each parameter matrix of draws `x` with size `(draws, chains)`, it is calculated by
computing bulk-``\\widehat{R}`` on the absolute deviation of the draws from the median:
`abs.(x .- median(x))`.

See also: [`ess_tail`](@ref), [`ess_rhat_bulk`](@ref)

[^VehtariGelman2021]: Vehtari, A., Gelman, A., Simpson, D., Carpenter, B., & Bürkner, P. C. (2021).
    Rank-normalization, folding, and localization: An improved ``\\widehat {R}`` for
    assessing convergence of MCMC. Bayesian Analysis.
    doi: [10.1214/20-BA1221](https://doi.org/10.1214/20-BA1221)
    arXiv: [1903.08008](https://arxiv.org/abs/1903.08008)
"""
rhat_tail(x; kwargs...) = ess_rhat_bulk(_fold_around_median(x); kwargs...)[2]

# Compute an expectand `z` such that ``\\textrm{mean-ESS}(z) ≈ \\textrm{f-ESS}(x)``.
# If no proxy expectand for `f` is known, `nothing` is returned.
_expectand_proxy(f, x) = nothing
function _expectand_proxy(::typeof(Statistics.median), x)
    return x .≤ Statistics.median(x; dims=(1, 2))
end
function _expectand_proxy(::typeof(Statistics.std), x)
    return (x .- Statistics.mean(x; dims=(1, 2))) .^ 2
end
function _expectand_proxy(::typeof(StatsBase.mad), x)
    x_folded = _fold_around_median(x)
    return _expectand_proxy(Statistics.median, x_folded)
end
function _expectand_proxy(f::Base.Fix2{typeof(Statistics.quantile),<:Real}, x)
    y = similar(x, Bool)
    # currently quantile does not support a dims keyword argument
    for (xi, yi) in zip(eachslice(x; dims=3), eachslice(y; dims=3))
        yi .= xi .≤ f(vec(xi))
    end
    return y
end<|MERGE_RESOLUTION|>--- conflicted
+++ resolved
@@ -261,20 +261,14 @@
     ntotal = niter * nchains
     axes_out = (axes(chains, 3),)
 
-<<<<<<< HEAD
     # discard the last pair of autocorrelations, which are poorly estimated and only matter
     # when chains have mixed poorly anyways.
     # leave the last even autocorrelation as a bias term that reduces variance for
     # case of antithetical chains, see below
     maxlag = min(maxlag, niter - 4)
-    maxlag > 0 || return fill(missing, nparams), fill(missing, nparams)
-=======
-    # do not compute estimates if there is only one sample or lag
-    maxlag = min(maxlag, niter - 1)
     if !(maxlag > 0)
         return similar(chains, Missing, axes_out), similar(chains, Missing, axes_out)
     end
->>>>>>> 08f359c4
 
     # define caches for mean and variance
     T = promote_type(eltype(chains), typeof(zero(eltype(chains)) / 1))
