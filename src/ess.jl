# methods
abstract type AbstractESSMethod end

"""
    ESSMethod <: AbstractESSMethod

The `ESSMethod` uses a standard algorithm for estimating the
effective sample size of MCMC chains.

It is is based on the discussion by [^VehtariGelman2021] and uses the
biased estimator of the autocovariance, as discussed by [^Geyer1992].
In contrast to Geyer, the divisor `n - 1` is used in the estimation of
the autocovariance to obtain the unbiased estimator of the variance for lag 0.

[^VehtariGelman2021]: Vehtari, A., Gelman, A., Simpson, D., Carpenter, B., & Bürkner, P. C. (2021).
    Rank-normalization, folding, and localization: An improved ``\\widehat {R}`` for
    assessing convergence of MCMC. Bayesian Analysis.
    doi: [10.1214/20-BA1221](https://doi.org/10.1214/20-BA1221)
    arXiv: [1903.08008](https://arxiv.org/abs/1903.08008)
[^Geyer1992]: Geyer, C. J. (1992). Practical Markov Chain Monte Carlo. Statistical Science, 473-483.
"""
struct ESSMethod <: AbstractESSMethod end

"""
    FFTESSMethod <: AbstractESSMethod

The `FFTESSMethod` uses a standard algorithm for estimating
the effective sample size of MCMC chains.

The algorithm is the same as the one of [`ESSMethod`](@ref) but this method uses fast
Fourier transforms (FFTs) for estimating the autocorrelation.

!!! info
    To be able to use this method, you have to load a package that implements the
    [AbstractFFTs.jl](https://github.com/JuliaMath/AbstractFFTs.jl) interface such
    as [FFTW.jl](https://github.com/JuliaMath/FFTW.jl) or
    [FastTransforms.jl](https://github.com/JuliaApproximation/FastTransforms.jl).
"""
struct FFTESSMethod <: AbstractESSMethod end

"""
    BDAESSMethod <: AbstractESSMethod

The `BDAESSMethod` uses a standard algorithm for estimating the effective sample size of
MCMC chains.

It is is based on the discussion by [^VehtariGelman2021]. and uses the
variogram estimator of the autocorrelation function discussed by [^BDA3].

[^VehtariGelman2021]: Vehtari, A., Gelman, A., Simpson, D., Carpenter, B., & Bürkner, P. C. (2021).
    Rank-normalization, folding, and localization: An improved ``\\widehat {R}`` for
    assessing convergence of MCMC. Bayesian Analysis.
    doi: [10.1214/20-BA1221](https://doi.org/10.1214/20-BA1221)
    arXiv: [1903.08008](https://arxiv.org/abs/1903.08008)
[^BDA3]: Gelman, A., Carlin, J. B., Stern, H. S., Dunson, D. B., Vehtari, A., & Rubin, D. B. (2013). Bayesian data analysis. CRC press.
"""
struct BDAESSMethod <: AbstractESSMethod end

# caches
struct ESSCache{T,S}
    samples::Matrix{T}
    chain_var::Vector{S}
end

struct FFTESSCache{T,S,C,P,I}
    samples::Matrix{T}
    chain_var::Vector{S}
    samples_cache::C
    plan::P
    invplan::I
end

mutable struct BDAESSCache{T,S,M}
    samples::Matrix{T}
    chain_var::Vector{S}
    mean_chain_var::M
end

function build_cache(::ESSMethod, samples::Matrix, var::Vector)
    # check arguments
    niter, nchains = size(samples)
    length(var) == nchains || throw(DimensionMismatch())

    return ESSCache(samples, var)
end

function build_cache(::FFTESSMethod, samples::Matrix, var::Vector)
    # check arguments
    niter, nchains = size(samples)
    length(var) == nchains || throw(DimensionMismatch())

    # create cache for FFT
    T = complex(eltype(samples))
    n = nextprod([2, 3], 2 * niter - 1)
    samples_cache = Matrix{T}(undef, n, nchains)

    # create plans of FFTs
    fft_plan = AbstractFFTs.plan_fft!(samples_cache, 1)
    ifft_plan = AbstractFFTs.plan_ifft!(samples_cache, 1)

    return FFTESSCache(samples, var, samples_cache, fft_plan, ifft_plan)
end

function build_cache(::BDAESSMethod, samples::Matrix, var::Vector)
    # check arguments
    nchains = size(samples, 2)
    length(var) == nchains || throw(DimensionMismatch())

    return BDAESSCache(samples, var, Statistics.mean(var))
end

update!(cache::ESSCache) = nothing

function update!(cache::FFTESSCache)
    # copy samples and add zero padding
    samples = cache.samples
    samples_cache = cache.samples_cache
    niter, nchains = size(samples)
    n = size(samples_cache, 1)
    T = eltype(samples_cache)
    @inbounds for j in 1:nchains
        for i in 1:niter
            samples_cache[i, j] = samples[i, j]
        end
        for i in (niter + 1):n
            samples_cache[i, j] = zero(T)
        end
    end

    # compute unnormalized autocovariance
    cache.plan * samples_cache
    @. samples_cache = abs2(samples_cache)
    cache.invplan * samples_cache

    return nothing
end

function update!(cache::BDAESSCache)
    # recompute mean of within-chain variances
    cache.mean_chain_var = Statistics.mean(cache.chain_var)

    return nothing
end

function mean_autocov(k::Int, cache::ESSCache)
    # check arguments
    samples = cache.samples
    niter, nchains = size(samples)
    0 ≤ k < niter || throw(ArgumentError("only lags ≥ 0 and < $niter are supported"))

    # compute mean of unnormalized autocovariance estimates
    firstrange = 1:(niter - k)
    lastrange = (k + 1):niter
    s = Statistics.mean(1:nchains) do i
        return @inbounds LinearAlgebra.dot(
            view(samples, firstrange, i), view(samples, lastrange, i)
        )
    end

    # normalize autocovariance estimators by `niter - 1` instead
    # of `niter - k` to obtain
    # - unbiased estimators of the variance for lag 0
    # - biased but more stable estimators for all other lags as discussed by
    #   Geyer (1992)
    return s / (niter - 1)
end

function mean_autocov(k::Int, cache::FFTESSCache)
    # check arguments
    niter, nchains = size(cache.samples)
    0 ≤ k < niter || throw(ArgumentError("only lags ≥ 0 and < $niter are supported"))

    # compute mean autocovariance
    # we use biased but more stable estimators as discussed by Geyer (1992)
    samples_cache = cache.samples_cache
    chain_var = cache.chain_var
    return Statistics.mean(1:nchains) do i
        @inbounds(real(samples_cache[k + 1, i]) / real(samples_cache[1, i])) * chain_var[i]
    end
end

function mean_autocov(k::Int, cache::BDAESSCache)
    # check arguments
    samples = cache.samples
    niter, nchains = size(samples)
    0 ≤ k < niter || throw(ArgumentError("only lags ≥ 0 and < $niter are supported"))

    # compute mean autocovariance
    n = niter - k
    idxs = 1:n
    s = Statistics.mean(1:nchains) do j
        return sum(idxs) do i
            @inbounds abs2(samples[i, j] - samples[k + i, j])
        end
    end

    return cache.mean_chain_var - s / (2 * n)
end

"""
    ess_rhat(
        [estimator,]
        samples::AbstractArray{<:Union{Missing,Real},3};
        method=ESSMethod(),
        split_chains::Int=2,
        maxlag::Int=250,
    )

<<<<<<< HEAD
Estimate the effective sample size and the potential scale reduction of the `samples` of
shape `(draws, chains, parameters)` with the `method`.

`maxlag` indicates the maximum lag for which autocovariance is computed.
=======
Estimate the effective sample size and ``\\widehat{R}`` of the `samples` of shape
`(draws, chains, parameters)` with the `method` and a maximum lag of `maxlag`.

By default, the computed ESS and ``\\widehat{R}`` values correspond to the estimator `mean`.
Other estimators can be specified by passing a function `estimator` (see below).

`split_chains` indicates the number of chains each chain is split into.
When `split_chains > 1`, then the diagnostics check for within-chain convergence. When
`d = mod(draws, split_chains) > 0`, i.e. the chains cannot be evenly split, then 1 draw
is discarded after each of the first `d` splits within each chain.
>>>>>>> 40709930

For a given estimand, it is recommended that the ESS is at least `100 * chains` and that
``\\widehat{R} < 1.01``.[^VehtariGelman2021]

See also: [`ESSMethod`](@ref), [`FFTESSMethod`](@ref), [`BDAESSMethod`](@ref),
[`ess_rhat_bulk`](@ref), [`ess_tail`](@ref), [`rhat_tail`](@ref)

## Estimators

The ESS and ``\\widehat{R}`` values can be computed for the following estimators:
- `Statistics.mean`
- `Statistics.median`
- `Statistics.std`
- `StatsBase.mad`
- `Base.Fix2(Statistics.quantile, p::Real)`

[^VehtariGelman2021]: Vehtari, A., Gelman, A., Simpson, D., Carpenter, B., & Bürkner, P. C. (2021).
    Rank-normalization, folding, and localization: An improved ``\\widehat {R}`` for
    assessing convergence of MCMC. Bayesian Analysis.
    doi: [10.1214/20-BA1221](https://doi.org/10.1214/20-BA1221)
    arXiv: [1903.08008](https://arxiv.org/abs/1903.08008)
"""
function ess_rhat(samples::AbstractArray{<:Union{Missing,Real},3}; kwargs...)
    return ess_rhat(Statistics.mean, samples; kwargs...)
end
function ess_rhat(f, samples::AbstractArray{<:Union{Missing,Real},3}; kwargs...)
    x = _expectand_proxy(f, samples)
    if x === nothing
        throw(ArgumentError("the estimator $f is not yet supported by `ess_rhat`"))
    end
    values = ess_rhat(Statistics.mean, x; kwargs...)
    return values
end
function ess_rhat(
    ::typeof(Statistics.mean),
    chains::AbstractArray{<:Union{Missing,Real},3};
    method::AbstractESSMethod=ESSMethod(),
    split_chains::Int=2,
    maxlag::Int=250,
)
    # compute size of matrices (each chain may be split!)
    niter = size(chains, 1) ÷ split_chains
    nparams = size(chains, 3)
    nchains = split_chains * size(chains, 2)
    ntotal = niter * nchains

    # discard the last pair of autocorrelations, which are poorly estimated and only matter
    # when chains have mixed poorly anyways.
    # leave the last even autocorrelation as a bias term that reduces variance for
    # case of antithetical chains, see below
    maxlag = min(maxlag, niter - 4)
    maxlag > 0 || return fill(missing, nparams), fill(missing, nparams)

    # define caches for mean and variance
    U = typeof(zero(eltype(chains)) / 1)
    T = promote_type(eltype(chains), typeof(zero(eltype(chains)) / 1))
    chain_mean = Array{T}(undef, 1, nchains)
    chain_var = Array{T}(undef, nchains)
    samples = Array{T}(undef, niter, nchains)

    # compute correction factor
    correctionfactor = (niter - 1) / niter

    # define cache for the computation of the autocorrelation
    esscache = build_cache(method, samples, chain_var)

    # define output arrays
    ess = Vector{T}(undef, nparams)
    rhat = Vector{T}(undef, nparams)

    # set maximum ess for antithetic chains, see below
    ess_max = ntotal * log10(oftype(one(T), ntotal))

    # for each parameter
    for (i, chains_slice) in enumerate(eachslice(chains; dims=3))
        # check that no values are missing
        if any(x -> x === missing, chains_slice)
            rhat[i] = missing
            ess[i] = missing
            continue
        end

        # split chains
        copyto_split!(samples, chains_slice)

        # calculate mean of chains
        Statistics.mean!(chain_mean, samples)

        # calculate within-chain variance
        @inbounds for j in 1:nchains
            chain_var[j] = Statistics.var(
                view(samples, :, j); mean=chain_mean[j], corrected=true
            )
        end
        W = Statistics.mean(chain_var)

        # compute variance estimator var₊, which accounts for between-chain variance as well
        # avoid NaN when nchains=1 and set the variance estimator var₊ to the the within-chain variance in that case
        var₊ = correctionfactor * W + Statistics.var(chain_mean; corrected=(nchains > 1))
        inv_var₊ = inv(var₊)

        # estimate rhat
        rhat[i] = sqrt(var₊ / W)

        # center the data around 0
        samples .-= chain_mean

        # update cache
        update!(esscache)

        # compute the first two autocorrelation estimates
        # by combining autocorrelation (or rather autocovariance) estimates of each chain
        ρ_odd = 1 - inv_var₊ * (W - mean_autocov(1, esscache))
        ρ_even = one(ρ_odd) # estimate at lag 0 is known

        # sum correlation estimates
        pₜ = ρ_even + ρ_odd
        sum_pₜ = pₜ

        k = 2
        while true
            # compute subsequent autocorrelation of all chains
            # by combining estimates of each chain
            ρ_even = 1 - inv_var₊ * (W - mean_autocov(k, esscache))
            # stop summation if the next even lag would exceed maxlag. this ρ_odd is unused.
            k < maxlag - 1 || break
            ρ_odd = 1 - inv_var₊ * (W - mean_autocov(k + 1, esscache))

            # stop summation if p becomes non-positive
            Δ = ρ_even + ρ_odd
            Δ > zero(Δ) || break

            # generate a monotone sequence
            pₜ = min(Δ, pₜ)

            # update sum
            sum_pₜ += pₜ

            # update indices
            k += 2
        end

        # for antithetic chains
        # - reduce variance by averaging truncation to odd lag and truncation to next even lag
        # - prevent negative ESS for short chains by ensuring τ is nonnegative
        # See discussions in:
        # - § 3.2 of Vehtari et al. https://arxiv.org/pdf/1903.08008v5.pdf
        # - https://github.com/TuringLang/MCMCDiagnosticTools.jl/issues/40
        # - https://github.com/stan-dev/rstan/pull/618
        # - https://github.com/stan-dev/stan/pull/2774
        τ = max(0, 2 * sum_pₜ + max(0, ρ_even) - 1)

        # estimate the effective sample size
        ess[i] = min(ntotal / τ, ess_max)
    end

    return ess, rhat
end

"""
    ess_rhat_bulk(samples::AbstractArray{<:Union{Missing,Real},3}; kwargs...)

Estimate the bulk-effective sample size and bulk-``\\widehat{R}`` values for the `samples` of
shape `(draws, chains, parameters)`.

For a description of `kwargs`, see [`ess_rhat`](@ref).

The bulk-ESS and bulk-``\\widehat{R}`` are variants of ESS and ``\\widehat{R}`` that
diagnose poor convergence in the bulk of the distribution due to trends or different
locations of the chains. While it is conceptually related to [`ess_rhat`](@ref) for
`Statistics.mean`, it is well-defined even if the chains do not have finite variance.[^VehtariGelman2021]

Bulk-ESS and bulk-``\\widehat{R}`` are computed by rank-normalizing the samples and then
computing `ess_rhat`. For each parameter, rank-normalization proceeds by first ranking the
inputs using "tied ranking" and then transforming the ranks to normal quantiles so that the
result is standard normally distributed. The transform is monotonic.

See also: [`ess_tail`](@ref), [`rhat_tail`](@ref)

[^VehtariGelman2021]: Vehtari, A., Gelman, A., Simpson, D., Carpenter, B., & Bürkner, P. C. (2021).
    Rank-normalization, folding, and localization: An improved ``\\widehat {R}`` for
    assessing convergence of MCMC. Bayesian Analysis.
    doi: [10.1214/20-BA1221](https://doi.org/10.1214/20-BA1221)
    arXiv: [1903.08008](https://arxiv.org/abs/1903.08008)
"""
function ess_rhat_bulk(x::AbstractArray{<:Union{Missing,Real},3}; kwargs...)
    return ess_rhat(Statistics.mean, _rank_normalize(x); kwargs...)
end

"""
    ess_tail(samples::AbstractArray{<:Union{Missing,Real},3}; tail_prob=1//10, kwargs...)

Estimate the tail-effective sample size and for the `samples` of shape
`(draws, chains, parameters)`.

For a description of `kwargs`, see [`ess_rhat`](@ref).

The tail-ESS diagnoses poor convergence in the tails of the distribution. Specifically, it
is the minimum of the ESS of the estimate of the symmetric quantiles where `tail_prob` is
the probability in the tails. For example, with the default `tail_prob=1//10`, the tail-ESS
is the minimum of the ESS of the 0.5 and 0.95 sample quantiles.[^VehtariGelman2021]

See also: [`ess_rhat_bulk`](@ref), [`rhat_tail`](@ref)

[^VehtariGelman2021]: Vehtari, A., Gelman, A., Simpson, D., Carpenter, B., & Bürkner, P. C. (2021).
    Rank-normalization, folding, and localization: An improved ``\\widehat {R}`` for
    assessing convergence of MCMC. Bayesian Analysis.
    doi: [10.1214/20-BA1221](https://doi.org/10.1214/20-BA1221)
    arXiv: [1903.08008](https://arxiv.org/abs/1903.08008)
"""
function ess_tail(
    x::AbstractArray{<:Union{Missing,Real},3}; tail_prob::Real=1//10, kwargs...
)
    # workaround for https://github.com/JuliaStats/Statistics.jl/issues/136
    T = Base.promote_eltype(x, tail_prob)
    return min.(
        ess_rhat(Base.Fix2(Statistics.quantile, T(tail_prob / 2)), x; kwargs...)[1],
        ess_rhat(Base.Fix2(Statistics.quantile, T(1 - tail_prob / 2)), x; kwargs...)[1],
    )
end

"""
    rhat_tail(samples::AbstractArray{Union{Real,Missing},3}; kwargs...)

Estimate the tail-``\\widehat{R}`` diagnostic for the `samples` of shape
`(draws, chains, parameters)`.

For a description of `kwargs`, see [`ess_rhat`](@ref).

The tail-``\\widehat{R}`` diagnostic is a variant of ``\\widehat{R}`` that diagnoses poor
convergence in the tails of the distribution. In particular, it can detect chains that have
similar locations but different scales.[^VehtariGelman2021]

For each parameter matrix of draws `x` with size `(draws, chains)`, it is calculated by
computing bulk-``\\widehat{R}`` on the absolute deviation of the draws from the median:
`abs.(x .- median(x))`.

See also: [`ess_tail`](@ref), [`ess_rhat_bulk`](@ref)

[^VehtariGelman2021]: Vehtari, A., Gelman, A., Simpson, D., Carpenter, B., & Bürkner, P. C. (2021).
    Rank-normalization, folding, and localization: An improved ``\\widehat {R}`` for
    assessing convergence of MCMC. Bayesian Analysis.
    doi: [10.1214/20-BA1221](https://doi.org/10.1214/20-BA1221)
    arXiv: [1903.08008](https://arxiv.org/abs/1903.08008)
"""
rhat_tail(x; kwargs...) = ess_rhat_bulk(_fold_around_median(x); kwargs...)[2]

# Compute an expectand `z` such that ``\\textrm{mean-ESS}(z) ≈ \\textrm{f-ESS}(x)``.
# If no proxy expectand for `f` is known, `nothing` is returned.
_expectand_proxy(f, x) = nothing
function _expectand_proxy(::typeof(Statistics.median), x)
    return x .≤ Statistics.median(x; dims=(1, 2))
end
function _expectand_proxy(::typeof(Statistics.std), x)
    return (x .- Statistics.mean(x; dims=(1, 2))) .^ 2
end
function _expectand_proxy(::typeof(StatsBase.mad), x)
    x_folded = _fold_around_median(x)
    return _expectand_proxy(Statistics.median, x_folded)
end
function _expectand_proxy(f::Base.Fix2{typeof(Statistics.quantile),<:Real}, x)
    y = similar(x, Bool)
    # currently quantile does not support a dims keyword argument
    for (xi, yi) in zip(eachslice(x; dims=3), eachslice(y; dims=3))
        yi .= xi .≤ f(vec(xi))
    end
    return y
end<|MERGE_RESOLUTION|>--- conflicted
+++ resolved
@@ -206,14 +206,10 @@
         maxlag::Int=250,
     )
 
-<<<<<<< HEAD
-Estimate the effective sample size and the potential scale reduction of the `samples` of
-shape `(draws, chains, parameters)` with the `method`.
+Estimate the effective sample size and ``\\widehat{R}`` of the `samples` of shape
+`(draws, chains, parameters)` with the `method`.
 
 `maxlag` indicates the maximum lag for which autocovariance is computed.
-=======
-Estimate the effective sample size and ``\\widehat{R}`` of the `samples` of shape
-`(draws, chains, parameters)` with the `method` and a maximum lag of `maxlag`.
 
 By default, the computed ESS and ``\\widehat{R}`` values correspond to the estimator `mean`.
 Other estimators can be specified by passing a function `estimator` (see below).
@@ -222,7 +218,6 @@
 When `split_chains > 1`, then the diagnostics check for within-chain convergence. When
 `d = mod(draws, split_chains) > 0`, i.e. the chains cannot be evenly split, then 1 draw
 is discarded after each of the first `d` splits within each chain.
->>>>>>> 40709930
 
 For a given estimand, it is recommended that the ESS is at least `100 * chains` and that
 ``\\widehat{R} < 1.01``.[^VehtariGelman2021]
