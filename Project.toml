--- conflicted
+++ resolved
@@ -1,11 +1,7 @@
 name = "MCMCDiagnosticTools"
 uuid = "be115224-59cd-429b-ad48-344e309966f0"
 authors = ["David Widmann"]
-<<<<<<< HEAD
 version = "0.3.0-DEV"
-=======
-version = "0.2.6"
->>>>>>> 2e07d216
 
 [deps]
 AbstractFFTs = "621f4979-c628-5d54-868e-fcf4e3e8185c"
