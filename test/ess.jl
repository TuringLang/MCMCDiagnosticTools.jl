--- conflicted
+++ resolved
@@ -1,51 +1,3 @@
-<<<<<<< HEAD
-using MCMCDiagnosticTools
-using StatsBase
-using Test
-
-struct ExplicitESSMethod <: MCMCDiagnosticTools.AbstractESSMethod end
-struct ExplicitESSCache{S}
-    samples::S
-end
-function MCMCDiagnosticTools.build_cache(::ExplicitESSMethod, samples::Matrix, var::Vector)
-    return ExplicitESSCache(samples)
-end
-MCMCDiagnosticTools.update!(::ExplicitESSCache) = nothing
-function MCMCDiagnosticTools.mean_autocov(k::Int, cache::ExplicitESSCache)
-    return mean(autocov(cache.samples, k:k; demean=true))
-end
-
-@testset "ess.jl" begin
-    @testset "copy and split" begin
-        # check a matrix with even number of rows
-        x = rand(50, 20)
-
-        # check incompatible sizes
-        @test_throws DimensionMismatch MCMCDiagnosticTools.copyto_split!(
-            similar(x, 25, 20), x
-        )
-        @test_throws DimensionMismatch MCMCDiagnosticTools.copyto_split!(
-            similar(x, 50, 40), x
-        )
-
-        y = similar(x, 25, 40)
-        MCMCDiagnosticTools.copyto_split!(y, x)
-        @test reshape(y, size(x)) == x
-
-        # check a matrix with odd number of rows
-        x = rand(51, 20)
-
-        # check incompatible sizes
-        @test_throws DimensionMismatch MCMCDiagnosticTools.copyto_split!(
-            similar(x, 25, 20), x
-        )
-        @test_throws DimensionMismatch MCMCDiagnosticTools.copyto_split!(
-            similar(x, 51, 40), x
-        )
-
-        MCMCDiagnosticTools.copyto_split!(y, x)
-        @test reshape(y, 50, 20) == x[vcat(1:25, 27:51), :]
-=======
 using Distributions
 using DynamicHMC
 using LogDensityProblems
@@ -57,6 +9,18 @@
 using StatsBase
 using Test
 
+struct ExplicitESSMethod <: MCMCDiagnosticTools.AbstractESSMethod end
+struct ExplicitESSCache{S}
+    samples::S
+end
+function MCMCDiagnosticTools.build_cache(::ExplicitESSMethod, samples::Matrix, var::Vector)
+    return ExplicitESSCache(samples)
+end
+MCMCDiagnosticTools.update!(::ExplicitESSCache) = nothing
+function MCMCDiagnosticTools.mean_autocov(k::Int, cache::ExplicitESSCache)
+    return mean(autocov(cache.samples, k:k; demean=true))
+end
+
 struct CauchyProblem end
 LogDensityProblems.logdensity(p::CauchyProblem, θ) = -sum(log1psq, θ)
 function LogDensityProblems.logdensity_and_gradient(p::CauchyProblem, θ)
@@ -74,7 +38,6 @@
     x .*= σ
     accumulate!(x, x; dims=1) do xi, ϵ
         return muladd(φ, xi, ϵ)
->>>>>>> 40709930
     end
     return x
 end
@@ -170,14 +133,14 @@
         end
     end
 
-<<<<<<< HEAD
     @testset "Autocov of ESSMethod and FFTESSMethod equivalent to StatsBase" begin
         x = randn(1_000, 10, 40)
         ess_exp = ess_rhat(x; method=ExplicitESSMethod())[1]
         @testset "$method" for method in [FFTESSMethod(), ESSMethod()]
             @test ess_rhat(x; method=method)[1] ≈ ess_exp
         end
-=======
+    end
+
     @testset "ESS and R̂ for chains with 2 epochs that have not mixed" begin
         # checks that splitting yields lower ESS estimates and higher Rhat estimates
         x = randn(1000, 4, 10) .+ repeat([0, 10]; inner=(500, 1, 1))
@@ -286,6 +249,5 @@
         @test mean(≥(ess_cutoff), Stail) < mean(≥(ess_cutoff), Sbulk)
         @test mean(≤(1.01), Rbulk) > 0.9
         @test mean(≤(1.01), Rtail) < 0.8
->>>>>>> 40709930
     end
 end