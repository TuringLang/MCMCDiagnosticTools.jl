--- conflicted
+++ resolved
@@ -9,12 +9,8 @@
 
 [compat]
 Documenter = "0.27"
-<<<<<<< HEAD
+EvoTrees = "0.14.7"
 MCMCDiagnosticTools = "0.3"
-=======
-EvoTrees = "0.14.7"
-MCMCDiagnosticTools = "0.2"
->>>>>>> 2e07d216
 MLJBase = "0.19, 0.20, 0.21"
 MLJIteration = "0.5"
 julia = "1.6"